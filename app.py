--- conflicted
+++ resolved
@@ -6,20 +6,14 @@
 import tempfile
 import logging
 
-<<<<<<< HEAD
-# Import our custom modules
-from theme import set_custom_theme, apply_custom_css
-=======
 # Import our enhanced custom modules
-from theme import apply_custom_css, get_theme_colors, get_gradient_styles
->>>>>>> f401b310
+from theme import apply_custom_css, set_custom_theme, get_theme_colors, get_gradient_style
 from ui_components import (
     custom_header, custom_footer, show_balloons, create_info_card, 
     create_header, create_footer, create_success_message, 
     create_warning_message, create_error_message, create_metric_card,
     show_date_parsing_status, create_progress_indicator
 )
-<<<<<<< HEAD
 from tender_processor import TenderProcessor
 from excel_parser import ExcelParser
 from bidder_manager import BidderManager
@@ -31,10 +25,7 @@
 from scrutiny_sheet_generator import ScrutinySheetGenerator
 from date_utils import DateUtils
 from pdf_generator import PDFGenerator
-=======
 from latex_generator import LaTeXGenerator
-from excel_parser import ExcelParser
->>>>>>> f401b310
 
 # Configure logging
 logging.basicConfig(
